--- conflicted
+++ resolved
@@ -3,11 +3,7 @@
 mod scratch;
 mod visual_debug;
 #[cfg(feature = "embree")]
-<<<<<<< HEAD
-use crate::measure::rtc::EmbreeRayTracing;
-=======
 use crate::measure::rtc::EmbreeRT;
->>>>>>> a775d4f3
 
 use crate::{
     app::{gfx::GpuContext, gui::VgonioEvent},
