--- conflicted
+++ resolved
@@ -446,18 +446,10 @@
                     for (j, stats) in patch_data.iter().enumerate() {
                         let patch = self.partition.patches.get(i).unwrap();
                         let cos_o = patch.center().theta.cos();
-<<<<<<< HEAD
+                        let solid_angle = patch.solid_angle().as_f32();
                         if cos_o != 0.0 {
                             let l_o = stats.total_energy * rcp_f32(cos_o);
                             samples[i * n_wavelengths + j] = l_o * rcp_f32(l_i);
-=======
-                        let solid_angle = patch.solid_angle().as_f32();
-                        if cos_o == 0.0 {
-                            samples[i][j] = 0.0;
-                        } else {
-                            let l_o = stats.total_energy * rcp_f32(cos_o);
-                            samples[i][j] = l_o * rcp_f32(l_i) * rcp_f32(solid_angle);
->>>>>>> 1b7c182f
                             #[cfg(all(debug_assertions, feature = "verbose-dbg"))]
                             log::debug!(
                                 "energy of patch {i}: {}, λ[{j}] --  L_i: {}, L_o[{i}]: {} -- \
