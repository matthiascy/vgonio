//! Measurement of the BSDF (Bidirectional Scattering Distribution Function) of
//! micro-surfaces.

use super::params::BsdfMeasurementParams;
#[cfg(feature = "embree")]
use crate::measure::bsdf::rtc::embr;
use crate::{
    app::{
        cache::{Handle, RawCache},
        cli::ansi,
    },
    measure::{
        bsdf::{
            emitter::Emitter,
            receiver::{BounceAndEnergy, Receiver},
            rtc::{RayTrajectory, RtcMethod},
        },
        params::SimulationKind,
        MeasuredData, Measurement, MeasurementSource,
    },
};
#[cfg(any(feature = "visu-dbg", debug_assertions))]
use base::math::Vec3;
use base::{
    error::VgonioError,
    impl_measured_data_trait,
    math::{circular_angle_dist, projected_barycentric_coords, rcp_f32, Sph2},
    medium::Medium,
    partition::{PartitionScheme, SphericalPartition},
    units::{Degs, Nanometres, Radians, Rads},
    MeasurementKind,
};
use bxdf::brdf::measured::{
    ClausenBrdf, ClausenBrdfParameterisation, Origin, VgonioBrdf, VgonioBrdfParameterisation,
};
use chrono::{DateTime, Local};
use jabr::array::DyArr;
use serde::{Deserialize, Serialize};
use std::{
    collections::HashMap,
    fmt::{write, Debug, Display, Formatter},
    mem::MaybeUninit,
    path::Path,
    str::FromStr,
};
use surf::{MicroSurface, MicroSurfaceMesh};

pub mod emitter;
pub(crate) mod params;
pub mod receiver;
pub mod rtc;

// TODO: data retrieval and processing

/// Raw data of the BSDF measurement.
#[derive(Debug, Clone, PartialEq)]
pub struct RawMeasuredBsdfData {
    /// The spectrum of the emitter.
    pub spectrum: DyArr<Nanometres>,
    /// The incident directions of the emitter.
    pub incoming: DyArr<Sph2>,
    /// The outgoing directions of the receiver.
    pub outgoing: SphericalPartition,
    /// Collected data of the receiver per incident direction per
    /// outgoing (patch) direction and per wavelength: `ωi, ωo, λ`.
    pub records: DyArr<Option<BounceAndEnergy>, 3>,
    /// The statistics of the measurement per incident direction.
    pub stats: DyArr<SingleBsdfMeasurementStats>,
    #[cfg(any(feature = "visu-dbg", debug_assertions))]
    /// Extra ray trajectory data per incident direction.
    pub trajectories: Box<[Vec<RayTrajectory>]>,
    #[cfg(any(feature = "visu-dbg", debug_assertions))]
    /// Hit points on the receiver per incident direction.
    pub hit_points: Box<[Vec<Vec3>]>,
}

<<<<<<< HEAD
impl MeasuredBsdfData {
    pub fn into_measured_brdf(self) -> VgonioBrdf {
        /*
        // TODO: NdArray ergonomics
        let mut incoming = DyArr::<Sph2>::zeros([self.snapshots.len()]);
        for (i, snapshot) in self.snapshots.iter().enumerate() {
            incoming[i] = snapshot.wi;
        }
        let params = VgonioBrdfParameterisation {
            incoming,
            outgoing: self.params.receiver.partitioning(),
        };
        let n_wi = self.snapshots.len();
        let n_wo = params.outgoing.n_patches();
        let n_spectrum = self.params.emitter.spectrum.step_count();
        let mut spectrum = DyArr::<Nanometres>::zeros([n_spectrum]);
        for (i, w) in self.params.emitter.spectrum.values().enumerate() {
            spectrum[[i]] = w;
        }
        let mut samples = DyArr::<f32, 3>::zeros([n_wi, n_wo, n_spectrum]);
        samples
            .as_mut_slice()
            .par_chunks(n_wo * n_spectrum)
            .zip(self.snapshots.iter())
            .for_each(|(s, snapshot)| {
                s.copy_from_slice(snapshot.samples.as_slice());
            });
        VgonioBrdf::new(
            self.params.incident_medium,
            self.params.transmitted_medium,
            params,
            spectrum,
            samples,
        );
        */
        todo!("")
=======
/// A snapshot of the raw measured BSDF data at a given incident direction of
/// the emitter.
pub struct RawBsdfSnapshotIterator<'a> {
    data: &'a RawMeasuredBsdfData,
    idx: usize,
}

/// A snapshot of the raw measured BSDF data at a given incident direction of
/// the emitter.
pub struct RawBsdfSnapshot<'a> {
    /// The incident direction of the snapshot.
    pub wi: Sph2,
    /// The collected data of the receiver per outgoing direction and per
    /// wavelength. The data is stored as `ωo, λ`.
    pub records: &'a [Option<BounceAndEnergy>],
    /// The statistics of the snapshot.
    pub stats: &'a SingleBsdfMeasurementStats,
    /// Extra ray trajectory data.
    #[cfg(any(feature = "visu-dbg", debug_assertions))]
    pub trajectories: &'a [RayTrajectory],
    /// Hit points on the receiver.
    #[cfg(any(feature = "visu-dbg", debug_assertions))]
    pub hit_points: &'a [Vec3],
}

impl<'a> Iterator for RawBsdfSnapshotIterator<'a> {
    type Item = RawBsdfSnapshot<'a>;

    fn next(&mut self) -> Option<Self::Item> {
        self.data.incoming.len();
        if self.idx < self.data.incoming.len() {
            let n_wo = self.data.outgoing.n_patches();
            let n_spectrum = self.data.spectrum.len();
            let idx = self.idx * n_wo * n_spectrum;
            let snapshot = RawBsdfSnapshot {
                wi: self.data.incoming[self.idx],
                records: &self.data.records.as_slice()[idx..idx + n_wo * n_spectrum],
                stats: &self.data.stats[self.idx],
                #[cfg(any(feature = "visu-dbg", debug_assertions))]
                trajectories: &self.data.trajectories[self.idx],
                #[cfg(any(feature = "visu-dbg", debug_assertions))]
                hit_points: &self.data.hit_points[self.idx],
            };
            self.idx += 1;
            Some(snapshot)
        } else {
            None
        }
>>>>>>> f277096c
    }
}

impl ExactSizeIterator for RawBsdfSnapshotIterator<'_> {
    fn len(&self) -> usize { self.data.incoming.len() - self.idx }
}

impl RawMeasuredBsdfData {
    /// Returns the iterator over the snapshots of the raw measured BSDF data.
    pub fn snapshots(&self) -> RawBsdfSnapshotIterator {
        RawBsdfSnapshotIterator { data: self, idx: 0 }
    }

    /// Returns the number of incident directions.
    #[inline]
    pub fn n_wi(&self) -> usize { self.incoming.len() }

    /// Returns the number of outgoing directions.
    #[inline]
    pub fn n_wo(&self) -> usize { self.outgoing.n_patches() }

    /// Returns the number of wavelengths.
    #[inline]
    pub fn n_spectrum(&self) -> usize { self.spectrum.len() }

    /// Returns maximum number of bounces.
    pub fn max_bounces(&self) -> usize {
        self.stats
            .iter()
            .map(|stats| stats.n_bounce as usize)
            .max()
            .unwrap()
    }

    /// Computes the BSDF data from the raw data.
    pub fn compute_bsdfs(
        &self,
        medium_i: Medium,
        medium_t: Medium,
    ) -> HashMap<MeasuredBrdfLevel, VgonioBrdf> {
        let n_wi = self.n_wi();
        let n_wo = self.n_wo();
        let n_spectrum = self.n_spectrum();
        log::info!("Computing BSDF... with {} patches", n_wo);
        let max_bounces = self.max_bounces();
        let mut bsdfs = HashMap::new();
        let mut samples = DyArr::<f32, 3>::zeros([n_wi, n_wo, n_spectrum]);
        let mut samples_l1_plus = DyArr::<f32, 3>::zeros([n_wi, n_wo, n_spectrum]);
        for b in 0..max_bounces {
            #[cfg(all(debug_assertions, feature = "verbose-dbg"))]
            log::debug!("Computing BSDF at bounce #{}", b);
            let mut any_energy = false;
            for (wi_idx, snapshot) in self.snapshots().enumerate() {
                if snapshot.stats.n_bounce <= b as u32 {
                    continue;
                }
                let snapshot_samples = &mut samples.as_mut_slice()
                    [wi_idx * n_wo * n_spectrum..(wi_idx + 1) * n_wo * n_spectrum];
                let snapshot_l1_plus = &mut samples_l1_plus.as_mut_slice()
                    [wi_idx * n_wo * n_spectrum..(wi_idx + 1) * n_wo * n_spectrum];
                let cos_i = snapshot.wi.theta.cos();
                let rcp_e_i = rcp_f32(snapshot.stats.n_received as f32 * cos_i);
                for (wo_idx, patch_data_per_wavelength) in
                    snapshot.records.chunks(n_spectrum).enumerate()
                {
                    #[cfg(all(debug_assertions, feature = "verbose-dbg"))]
                    log::debug!("- snapshot #{wi_idx} and patch #{wo_idx}",);
                    for (k, patch_energy) in patch_data_per_wavelength.iter().enumerate() {
                        if patch_energy.is_none() {
                            continue;
                        }
                        let patch = &self.outgoing.patches[wo_idx];
                        let cos_o = patch.center().theta.cos();
                        let solid_angle = patch.solid_angle().as_f32();
                        let e_o = patch_energy.as_ref().unwrap().energy_per_bounce[b];
                        if cos_o != 0.0 {
                            let l_o = e_o * rcp_f32(cos_o) * rcp_f32(solid_angle);
                            let val = l_o * rcp_e_i;
                            snapshot_samples[wo_idx * n_spectrum + k] = val;
                            if b > 1 {
                                snapshot_l1_plus[wo_idx * n_spectrum + k] += val;
                            }
                            any_energy = true;

                            #[cfg(all(debug_assertions, feature = "verbose-dbg"))]
                            log::debug!(
                                "    - energy of patch {wo_idx}: {:>12.4}, λ[{k}] --  e_i: \
                                 {:>12.4}, L_o[{k}]: {:>12.4} -- brdf: {:>14.8}",
                                e_o,
                                rcp_f32(rcp_e_i),
                                l_o,
                                snapshot_samples[wo_idx * n_spectrum + k],
                            );
                        }
                    }
                }
            }
            if any_energy {
                bsdfs.insert(
                    MeasuredBrdfLevel::from(b),
                    VgonioBrdf::new(
                        Origin::Simulated,
                        medium_i,
                        medium_t,
                        VgonioBrdfParameterisation {
                            incoming: self.incoming.clone(),
                            outgoing: self.outgoing.clone(),
                        },
                        self.spectrum.clone(),
                        samples.clone(),
                    ),
                );
            }
        }
        bsdfs.insert(
            MeasuredBrdfLevel::L1PLUS,
            VgonioBrdf::new(
                Origin::Simulated,
                medium_i,
                medium_t,
                VgonioBrdfParameterisation {
                    incoming: self.incoming.clone(),
                    outgoing: self.outgoing.clone(),
                },
                self.spectrum.clone(),
                samples_l1_plus,
            ),
        );
        bsdfs
    }
}

/// The level of the measured BRDF.
#[derive(Debug, Clone, Copy, Serialize, Deserialize, PartialEq, Eq, Hash)]
pub struct MeasuredBrdfLevel(u32);

impl MeasuredBrdfLevel {
    /// The level of the measured BRDF that includes the energy of rays at
    /// bounces greater than 1.
    pub const L1PLUS: MeasuredBrdfLevel = MeasuredBrdfLevel(u32::MAX);

    /// The level of the measured BRDF that includes the energy of rays at
    /// all bounces.
    pub const L0: MeasuredBrdfLevel = MeasuredBrdfLevel(0);

    /// The level of the measured BRDF that includes the energy of rays at
    /// the first bounce.
    pub const L1: MeasuredBrdfLevel = MeasuredBrdfLevel(1);

    /// The level of the measured BRDF that includes the energy of rays at
    /// the second bounce.
    pub const L2: MeasuredBrdfLevel = MeasuredBrdfLevel(2);

    /// The level of the measured BRDF that includes the energy of rays at
    /// the third bounce.
    pub const L3: MeasuredBrdfLevel = MeasuredBrdfLevel(3);

    /// The level of the measured BRDF that includes the energy of rays at
    /// the fourth bounce.
    pub const L4: MeasuredBrdfLevel = MeasuredBrdfLevel(4);

    /// The level of the measured BRDF that includes the energy of rays at
    /// the fifth bounce.
    pub const L5: MeasuredBrdfLevel = MeasuredBrdfLevel(5);

    /// The level of the measured BRDF that includes the energy of rays at
    /// the sixth bounce.
    pub const L6: MeasuredBrdfLevel = MeasuredBrdfLevel(6);

    /// The level of the measured BRDF that includes the energy of rays at
    /// the seventh bounce.
    pub const L7: MeasuredBrdfLevel = MeasuredBrdfLevel(7);

    /// The level of the measured BRDF that includes the energy of rays at
    /// the eighth bounce.
    pub const L8: MeasuredBrdfLevel = MeasuredBrdfLevel(8);

    /// The level of the measured BRDF that includes the energy of rays at
    /// the ninth bounce.
    pub const L9: MeasuredBrdfLevel = MeasuredBrdfLevel(9);

    /// The level of the measured BRDF that includes the energy of rays at
    /// the tenth bounce.
    pub const L10: MeasuredBrdfLevel = MeasuredBrdfLevel(10);

    /// The level of the measured BRDF that includes the energy of rays at
    /// the eleventh bounce.
    pub const L11: MeasuredBrdfLevel = MeasuredBrdfLevel(11);

    /// The level of the measured BRDF that includes the energy of rays at
    /// the twelfth bounce.
    pub const L12: MeasuredBrdfLevel = MeasuredBrdfLevel(12);

    /// The level of the measured BRDF that includes the energy of rays at
    /// the thirteenth bounce.
    pub const L13: MeasuredBrdfLevel = MeasuredBrdfLevel(13);

    /// The level of the measured BRDF that includes the energy of rays at
    /// the fourteenth bounce.
    pub const L14: MeasuredBrdfLevel = MeasuredBrdfLevel(14);

    /// The level of the measured BRDF that includes the energy of rays at
    /// the fifteenth bounce.
    pub const L15: MeasuredBrdfLevel = MeasuredBrdfLevel(15);

    /// The level of the measured BRDF that includes the energy of rays at
    /// the sixteenth bounce.
    pub const L16: MeasuredBrdfLevel = MeasuredBrdfLevel(16);

    /// Returns the u32 representation of the level.
    pub const fn as_u32(&self) -> u32 { self.0 }
}

impl From<usize> for MeasuredBrdfLevel {
    fn from(n: usize) -> Self { MeasuredBrdfLevel(n as u32) }
}

impl From<u32> for MeasuredBrdfLevel {
    fn from(n: u32) -> Self { MeasuredBrdfLevel(n) }
}

impl FromStr for MeasuredBrdfLevel {
    type Err = VgonioError;

    fn from_str(s: &str) -> Result<Self, Self::Err> {
        let val = s.to_lowercase();
        let val = val.trim();
        if val.len() > 3 {
            return Err(VgonioError::new(
                "Invalid BRDF level. The level must be between l0 and l16 or l1+.",
                None,
            ));
        }
        match val {
            "l1+" => Ok(MeasuredBrdfLevel::L1PLUS),
            _ => {
                let level = s.strip_prefix('l').ok_or_else(|| {
                    VgonioError::new(
                        "Invalid BRDF level. The level must be between l0 and l16",
                        None,
                    )
                })?;
                Ok(MeasuredBrdfLevel::from(level.parse::<u32>().map_err(
                    |err| {
                        VgonioError::new(
                            format!("Invalid BRDF level. {}", err),
                            Some(Box::new(err)),
                        )
                    },
                )?))
            }
        }
    }
}

impl Display for MeasuredBrdfLevel {
    fn fmt(&self, f: &mut Formatter<'_>) -> std::fmt::Result {
        match self.0 {
            u32::MAX => f.write_str("l1+"),
            _ => write!(f, "l{}", self.0),
        }
    }
}

/// BSDF measurement data.
///
/// The Number of emitted rays, wavelengths, and bounces are invariant over
/// emitter's position.
///
/// At each emitter's position, each emitted ray carries an initial energy
/// equals to 1.
#[derive(Debug, Clone, PartialEq)]
pub struct MeasuredBsdfData {
    /// Parameters of the measurement.
    pub params: BsdfMeasurementParams,
    /// Raw data of the measurement.
    pub raw: RawMeasuredBsdfData,
    /// Collected BSDF data.
    pub bsdfs: HashMap<MeasuredBrdfLevel, VgonioBrdf>,
}

impl_measured_data_trait!(MeasuredBsdfData, Bsdf, false);

impl MeasuredBsdfData {
    /// Returns the number of wavelengths.
    #[inline]
    pub fn n_spectrum(&self) -> usize { self.raw.n_spectrum() }

    /// Returns the brdf at the given level.
    pub fn brdf_at(&self, level: MeasuredBrdfLevel) -> Option<&VgonioBrdf> {
        self.bsdfs.get(&level)
    }

    /// Writes the BSDF data to images in exr format.
    ///
    /// Only BSDF data is written to the images. The full measurement data is
    /// not written.
    ///
    /// # Arguments
    ///
    /// * `filepath` - The path to the directory where the images will be saved.
    /// * `timestamp` - The timestamp of the measurement.
    /// * `resolution` - The resolution of the images.
    pub fn write_as_exr(
        &self,
        filepath: &Path,
        timestamp: &DateTime<Local>,
        resolution: u32,
    ) -> Result<(), VgonioError> {
        for (level, bsdf) in &self.bsdfs {
            let filename = format!(
                "{}_{}.exr",
                filepath.file_stem().unwrap().to_str().unwrap(),
                level
            );
            bsdf.write_as_exr(&filepath.with_file_name(filename), timestamp, resolution)?;
        }
        Ok(())
    }

    /// Resamples the BSDF data to match the `ClausenBrdfParameterisation`.
    pub fn resample(
        &self,
        params: &ClausenBrdfParameterisation,
        level: MeasuredBrdfLevel,
        dense: bool,
        phi_offset: Radians,
    ) -> ClausenBrdf {
        let spectrum = self.params.emitter.spectrum.values().collect::<Vec<_>>();
        let n_spectrum = spectrum.len();
        let n_wi = params.incoming.len();
        let n_wo = params.n_wo;
        let n_wo_dense = if dense { n_wo * 4 } else { n_wo };

        // row-major [wi, wo, spectrum]
        let mut samples = vec![0.0; n_wi * n_wo_dense * n_spectrum];
        let wo_step = Degs::new(2.5).to_radians();

        let new_params = if dense {
            let mut outgoing = DyArr::<Sph2, 2>::zeros([n_wi, n_wo_dense]);
            for (i, wi) in params.incoming.as_slice().iter().enumerate() {
                let mut new_j = 0;
                for j in 0..n_wo {
                    let wo = params.outgoing[[i, j]];
                    if wo.approx_eq(&Sph2::zero()) {
                        outgoing[[i, new_j]] = Sph2::zero();
                        new_j += 1;
                    } else if (wo.theta - wi.theta).abs().as_f32() < 1e-6 {
                        // The incident and outgoing directions are the same.
                        if wo.phi.as_f32().abs() < 1e-6 {
                            // The azimuth of the incident direction is almost zero.
                            for k in 0..4 {
                                outgoing[[i, new_j]] = Sph2::new(
                                    wo.theta - wo_step * (3 - k) as f32,
                                    wo.phi + phi_offset,
                                );
                                new_j += 1;
                            }
                            for k in 0..3 {
                                outgoing[[i, new_j]] = Sph2::new(
                                    wo.theta - wo_step * (3 - k) as f32,
                                    Rads::PI + phi_offset,
                                );
                                new_j += 1;
                            }
                        } else {
                            for k in 0..3 {
                                outgoing[[i, new_j]] = Sph2::new(
                                    wo.theta - wo_step * (3 - k) as f32,
                                    Rads::ZERO + phi_offset,
                                );
                                new_j += 1;
                            }
                            for k in 0..4 {
                                outgoing[[i, new_j]] = Sph2::new(
                                    wo.theta - wo_step * (3 - k) as f32,
                                    wo.phi + phi_offset,
                                );
                            }
                        }
                    } else {
                        for k in 0..4 {
                            outgoing[[i, new_j]] =
                                Sph2::new(wo.theta - wo_step * (3 - k) as f32, wo.phi + phi_offset);
                            new_j += 1;
                        }
                    }
                }
            }
            ClausenBrdfParameterisation {
                incoming: params.incoming.clone(),
                outgoing,
                n_wo: n_wo_dense,
            }
        } else {
            params.clone()
        };

        // Get the interpolated samples for wi, wo, and spectrum.
        new_params.wi_wos_iter().for_each(|(i, (wi, wos))| {
            let samples_offset_wi = i * n_wo_dense * n_spectrum;
            for (j, wo) in wos.iter().enumerate() {
                let samples_offset = samples_offset_wi + j * n_spectrum;
                self.sample_at(
                    level.0,
                    *wi,
                    *wo,
                    &mut samples[samples_offset..samples_offset + n_spectrum],
                );
            }
        });

        ClausenBrdf {
            origin: Origin::RealWorld,
            incident_medium: self.params.incident_medium,
            transmitted_medium: self.params.transmitted_medium,
            params: Box::new(new_params),
            spectrum: DyArr::from_vec_1d(spectrum),
            samples: DyArr::<f32, 3>::from_vec([n_wi, n_wo_dense, n_spectrum], samples),
        }
    }

    // TODO: merge this method to [`MeasuredDataSampler`]
    /// Retrieve the BSDF sample data (full wavelength) at the given position.
    ///
    /// The position is given in the unit spherical coordinates. The returned
    /// data is the BSDF values for each snapshot and each wavelength at the
    /// given position.
    ///
    /// # Arguments
    ///
    /// * `wi` - The incident direction.
    /// * `wo` - The outgoing direction.
    /// * `interpolated` - The interpolated BSDF values at the given position.
    ///
    /// # Panics
    ///
    /// Panic if the number of wavelengths in the interpolated data does not
    /// match the number of wavelengths in the BSDF data.
    pub fn sample_at(&self, level: u32, wi: Sph2, wo: Sph2, interpolated: &mut [f32]) {
        log::trace!(
            "Sampling at wi: ({}, {}), wo: ({} {})",
            wi.theta.to_degrees().prettified(),
            wi.phi.to_degrees().prettified(),
            wo.theta.to_degrees().prettified(),
            wo.phi.to_degrees().prettified()
        );
        assert_eq!(
            interpolated.len(),
            self.params.emitter.spectrum.step_count(),
            "Mismatch in the number of wavelengths."
        );
        let snapshot_idx = self
            .raw
            .incoming
            .as_slice()
            .iter()
            .position(|snap| wi.approx_eq(snap))
            .expect(
                "The incident direction is not found in the BSDF snapshots. The incident \
                 direction must be one of the directions of the emitter.",
            );
        log::trace!("  - Found snapshot at wi: {}", wi);
        let n_spectrum = self.raw.n_spectrum();
        let n_wo = self.raw.n_wo();
        let brdf = self.bsdfs.get(&MeasuredBrdfLevel(level)).unwrap();
        let snapshot_samples = &brdf.samples.as_slice()
            [snapshot_idx * n_wo * n_spectrum..(snapshot_idx + 1) * n_wo * n_spectrum];
        match self.params.receiver.scheme {
            PartitionScheme::Beckers => {
                let partition = SphericalPartition::new(
                    self.params.receiver.scheme,
                    self.params.receiver.domain,
                    self.params.receiver.precision,
                );
                // 1. Find the upper and lower ring where the position is located.
                // The Upper ring is the ring with the smallest zenith angle.
                let (upper_ring_idx, lower_ring_idx) = partition.find_rings(wo);
                log::trace!(
                    "  - Upper ring: {}, Lower ring: {}",
                    upper_ring_idx,
                    lower_ring_idx
                );

                // 2. Find the patch where the position is located inside the ring.
                if lower_ring_idx == 0 || lower_ring_idx == 1 {
                    // Interpolate inside a triangle.
                    let lower_ring = partition.rings[1];
                    let patch_idx = {
                        let patch_idx = lower_ring.find_patch_indices(wo.phi);
                        (
                            0,
                            lower_ring.base_index + patch_idx.0,
                            lower_ring.base_index + patch_idx.1,
                        )
                    };
                    let center = (
                        partition.patches[patch_idx.0].center(),
                        partition.patches[patch_idx.1].center(),
                        partition.patches[patch_idx.2].center(),
                    );
                    let (u, v, w) = projected_barycentric_coords(
                        wo.to_cartesian(),
                        center.0.to_cartesian(),
                        center.1.to_cartesian(),
                        center.2.to_cartesian(),
                    );
                    let patch0_samples =
                        &snapshot_samples[patch_idx.0 * n_spectrum..(patch_idx.0 + 1) * n_spectrum];
                    let patch1_samples =
                        &snapshot_samples[patch_idx.1 * n_spectrum..(patch_idx.1 + 1) * n_spectrum];
                    let patch2_samples =
                        &snapshot_samples[patch_idx.2 * n_spectrum..(patch_idx.2 + 1) * n_spectrum];
                    log::trace!(
                        "  - Interpolating inside a triangle between patches #{} ({}, {} | {:?}), \
                         #{} ({}, {} | {:?}), and #{} ({}, {} | {:?})",
                        patch_idx.0,
                        center.0,
                        center.0.to_cartesian(),
                        patch0_samples,
                        patch_idx.1,
                        center.1,
                        center.1.to_cartesian(),
                        patch1_samples,
                        patch_idx.2,
                        center.2,
                        center.2.to_cartesian(),
                        patch2_samples
                    );
                    log::trace!("  - Barycentric coordinates: ({}, {}, {})", u, v, w);
                    interpolated.iter_mut().enumerate().for_each(|(i, spl)| {
                        *spl =
                            u * patch0_samples[i] + v * patch1_samples[i] + w * patch2_samples[i];
                    });
                } else if upper_ring_idx == lower_ring_idx
                    && upper_ring_idx == partition.n_rings() - 1
                {
                    // This should be the last ring.
                    // Interpolate between two patches.
                    let ring = partition.rings[upper_ring_idx];
                    let patch_idx = ring.find_patch_indices(wo.phi);
                    let patch0_idx = ring.base_index + patch_idx.0;
                    let patch1_idx = ring.base_index + patch_idx.1;
                    let patch0 = partition.patches[patch0_idx];
                    let patch1 = partition.patches[patch1_idx];
                    let center = (patch0.center(), patch1.center());
                    let patch0_samples =
                        &snapshot_samples[patch0_idx * n_spectrum..(patch0_idx + 1) * n_spectrum];
                    let patch1_samples =
                        &snapshot_samples[patch1_idx * n_spectrum..(patch1_idx + 1) * n_spectrum];
                    log::trace!(
                        "  - Interpolating between two patches: #{} ({}, {} | {:?}) and #{} ({}, \
                         {} | {:?}) at ring #{}",
                        patch0_idx,
                        center.0,
                        center.0.to_cartesian(),
                        patch0_samples,
                        patch1_idx,
                        center.1,
                        center.1.to_cartesian(),
                        patch1_samples,
                        upper_ring_idx
                    );
                    let t = (circular_angle_dist(wo.phi, center.0.phi)
                        / circular_angle_dist(center.1.phi, center.0.phi))
                    .clamp(0.0, 1.0);
                    interpolated.iter_mut().enumerate().for_each(|(i, spl)| {
                        *spl = (1.0 - t) * patch0_samples[i] + t * patch1_samples[i];
                    });
                } else {
                    // Interpolate inside a quadrilateral.
                    let (upper_t, upper_patch_center, upper_patch_idx) = {
                        let upper_ring = partition.rings[upper_ring_idx];
                        let upper_patch_idx = {
                            let patches = upper_ring.find_patch_indices(wo.phi);
                            (
                                upper_ring.base_index + patches.0,
                                upper_ring.base_index + patches.1,
                            )
                        };
                        let upper_patch_center = (
                            partition.patches[upper_patch_idx.0].center(),
                            partition.patches[upper_patch_idx.1].center(),
                        );
                        log::trace!(
                            "        - upper_#{} center: {}",
                            upper_patch_idx.0,
                            upper_patch_center.0
                        );
                        log::trace!(
                            "        - upper_#{} center: {}",
                            upper_patch_idx.1,
                            upper_patch_center.1
                        );
                        let upper_t = (circular_angle_dist(wo.phi, upper_patch_center.0.phi)
                            / circular_angle_dist(
                                upper_patch_center.1.phi,
                                upper_patch_center.0.phi,
                            ))
                        .clamp(0.0, 1.0);
                        log::trace!("          - upper_t: {}", upper_t);
                        (upper_t, upper_patch_center, upper_patch_idx)
                    };

                    let (lower_t, lower_patch_center, lower_patch_idx) = {
                        let lower_ring = partition.rings[lower_ring_idx];
                        let lower_patch_idx = {
                            let patches = lower_ring.find_patch_indices(wo.phi);
                            (
                                lower_ring.base_index + patches.0,
                                lower_ring.base_index + patches.1,
                            )
                        };
                        let lower_patch_center = (
                            partition.patches[lower_patch_idx.0].center(),
                            partition.patches[lower_patch_idx.1].center(),
                        );
                        log::trace!(
                            "        - lower_#{} center: {}",
                            lower_patch_idx.0,
                            lower_patch_center.0,
                        );
                        log::trace!(
                            "        - lower_#{} center: {}",
                            lower_patch_idx.1,
                            lower_patch_center.1
                        );
                        let lower_t = (circular_angle_dist(wo.phi, lower_patch_center.0.phi)
                            / circular_angle_dist(
                                lower_patch_center.1.phi,
                                lower_patch_center.0.phi,
                            ))
                        .clamp(0.0, 1.0);
                        log::trace!("          - lower_t: {}", lower_t);
                        (lower_t, lower_patch_center, lower_patch_idx)
                    };
                    let s = (circular_angle_dist(wo.theta, upper_patch_center.0.theta)
                        / circular_angle_dist(
                            lower_patch_center.0.theta,
                            upper_patch_center.0.theta,
                        ))
                    .clamp(0.0, 1.0);
                    // Bilateral interpolation.
                    let upper_patch0_samples = &snapshot_samples
                        [upper_patch_idx.0 * n_spectrum..(upper_patch_idx.0 + 1) * n_spectrum];
                    let upper_patch1_samples = &snapshot_samples
                        [upper_patch_idx.1 * n_spectrum..(upper_patch_idx.1 + 1) * n_spectrum];
                    let lower_patch0_samples = &snapshot_samples
                        [lower_patch_idx.0 * n_spectrum..(lower_patch_idx.0 + 1) * n_spectrum];
                    let lower_patch1_samples = &snapshot_samples
                        [lower_patch_idx.1 * n_spectrum..(lower_patch_idx.1 + 1) * n_spectrum];
                    log::trace!(
                        "  - Interpolating inside a quadrilateral between rings #{} (#{} vals \
                         {:?}, #{} vals {:?} | t = {}), and #{} (#{} vals {:?}, #{} vals {:?} | t \
                         = {}), v = {}",
                        upper_ring_idx,
                        upper_patch_idx.0,
                        upper_patch0_samples,
                        upper_patch_idx.1,
                        upper_patch1_samples,
                        upper_t,
                        lower_ring_idx,
                        lower_patch_idx.0,
                        lower_patch0_samples,
                        lower_patch_idx.1,
                        lower_patch1_samples,
                        lower_t,
                        s
                    );
                    interpolated.iter_mut().enumerate().for_each(|(i, spl)| {
                        let upper_interp = (1.0 - upper_t) * upper_patch0_samples[i]
                            + upper_t * upper_patch1_samples[i];
                        let lower_interp = (1.0 - lower_t) * lower_patch0_samples[i]
                            + lower_t * lower_patch1_samples[i];
                        *spl = (1.0 - s) * upper_interp + s * lower_interp;
                    });
                }
                log::trace!("  - Sampled: {:?}", &interpolated);
            }
            PartitionScheme::EqualAngle => {
                unimplemented!()
            }
        }
    }
}

// pub(crate) fn compute_bsdf_snapshots_max_values(
//     snapshots: &[BsdfSnapshot],
//     n_wavelength: usize,
// ) -> Box<[f32]> {
//     let n_wi = snapshots.len();
//     let mut max_values = vec![0.0; n_wi * n_wavelength].into_boxed_slice();
//     snapshots.iter().enumerate().for_each(|(i, snapshot)| {
//         let offset = i * n_wavelength;
//         snapshot
//             .samples
//             .as_slice()
//             .chunks(n_wavelength)
//             .for_each(|patch_samples| {
//                 patch_samples.iter().enumerate().for_each(|(j, val)| {
//                     max_values[offset + j] = f32::max(max_values[offset + j],
// *val);                 });
//             });
//     });
//     max_values
// }

#[cfg(test)]
mod tests {
    use super::*;
    use crate::measure::bsdf::{
        emitter::EmitterParams, receiver::ReceiverParams, rtc::RtcMethod::Grid,
    };
    use base::{
        medium::Medium, partition::SphericalDomain, range::RangeByStepSizeInclusive, units::nm,
    };

    #[test]
    fn test_measured_bsdf_sample() {
        let precision = Sph2 {
            theta: Rads::from_degrees(30.0),
            phi: Rads::from_degrees(2.0),
        };
        let partition =
            SphericalPartition::new(PartitionScheme::Beckers, SphericalDomain::Upper, precision);
        let n_wo = partition.n_patches();
        let spectrum_range = RangeByStepSizeInclusive::new(nm!(100.0), nm!(400.0), nm!(100.0));
        let spectrum = DyArr::from_iterator([-1], spectrum_range.values());
        let n_spectrum = spectrum.len();
        let mut bsdfs = HashMap::new();
        bsdfs.insert(
            MeasuredBrdfLevel(0),
            VgonioBrdf {
                origin: Origin::RealWorld,
                incident_medium: Medium::Vacuum,
                transmitted_medium: Medium::Aluminium,
                params: Box::new(VgonioBrdfParameterisation {
                    incoming: DyArr::zeros([1]),
                    outgoing: partition.clone(),
                }),
                spectrum: spectrum.clone(),
                samples: DyArr::ones([1, n_wo, 4]),
            },
        );
        let measured = MeasuredBsdfData {
            params: BsdfMeasurementParams {
                emitter: EmitterParams {
                    num_rays: 0,
                    max_bounces: 0,
                    zenith: RangeByStepSizeInclusive::new(Rads::ZERO, Rads::ZERO, Rads::ZERO),
                    azimuth: RangeByStepSizeInclusive::new(Rads::ZERO, Rads::ZERO, Rads::ZERO),
                    spectrum: spectrum_range,
                },
                receiver: ReceiverParams {
                    domain: SphericalDomain::Upper,
                    precision,
                    scheme: PartitionScheme::Beckers,
                },
                kind: BsdfKind::Brdf,
                sim_kind: SimulationKind::GeomOptics(Grid),
                incident_medium: Medium::Vacuum,
                fresnel: Default::default(),
                transmitted_medium: Medium::Vacuum,
            },
            raw: RawMeasuredBsdfData {
                spectrum,
                incoming: DyArr::zeros([1]),
                outgoing: partition,
                records: DyArr::splat(Some(BounceAndEnergy::empty(2)), [1, n_wo, n_spectrum]),
                stats: DyArr::splat(
                    SingleBsdfMeasurementStats {
                        n_bounce: 0,
                        n_received: 0,
                        n_missed: 0,
                        n_spectrum,
                        n_ray_stats: Box::new([0, 0, 0]),
                        e_captured: Box::new([0.0]),
                        n_ray_per_bounce: Box::new([]),
                        energy_per_bounce: Box::new([]),
                    },
                    [1],
                ),
                trajectories: Box::new([]),
                hit_points: Box::new([]),
            },
            bsdfs,
        };

        let mut interpolated = vec![0.0, 0.0, 0.0, 0.0];
        let wi = Sph2 {
            theta: Rads::ZERO,
            phi: Rads::ZERO,
        };
        measured.sample_at(
            0,
            wi,
            Sph2 {
                theta: Rads::ZERO,
                phi: Rads::ZERO,
            },
            &mut interpolated,
        );
        assert_eq!(interpolated, vec![1.0, 1.0, 1.0, 1.0]);

        interpolated.iter_mut().for_each(|spl| *spl = 0.0);
        measured.sample_at(
            0,
            wi,
            Sph2 {
                theta: Rads::from_degrees(80.0),
                phi: Rads::from_degrees(30.0),
            },
            &mut interpolated,
        );
        assert_eq!(interpolated, vec![1.0, 1.0, 1.0, 1.0]);

        measured.sample_at(
            0,
            wi,
            Sph2 {
                theta: Rads::from_degrees(40.0),
                phi: Rads::from_degrees(30.0),
            },
            &mut interpolated,
        );
        assert_eq!(interpolated, vec![1.0, 1.0, 1.0, 1.0]);

        measured.sample_at(
            0,
            wi,
            Sph2 {
                theta: Rads::from_degrees(55.0),
                phi: Rads::from_degrees(30.0),
            },
            &mut interpolated,
        );
        assert_eq!(interpolated, vec![1.0, 1.0, 1.0, 1.0]);
    }
}

/// Type of the BSDF to be measured.
#[non_exhaustive]
#[derive(Debug, Copy, Clone, PartialEq, Eq, Hash, Serialize, Deserialize)]
#[serde(rename_all = "kebab-case")]
pub enum BsdfKind {
    /// Bidirectional reflectance distribution function.
    Brdf = 0x00,

    /// Bidirectional transmittance distribution function.
    Btdf = 0x01,

    /// Bidirectional scattering-surface distribution function.
    Bssdf = 0x02,

    /// Bidirectional scattering-surface reflectance distribution function.
    Bssrdf = 0x03,

    /// Bidirectional scattering-surface transmittance distribution function.
    Bsstdf = 0x04,
}

impl Display for BsdfKind {
    fn fmt(&self, f: &mut Formatter<'_>) -> std::fmt::Result {
        match self {
            BsdfKind::Brdf => {
                write!(f, "brdf")
            }
            BsdfKind::Btdf => {
                write!(f, "btdf")
            }
            BsdfKind::Bssdf => {
                write!(f, "bssdf")
            }
            BsdfKind::Bssrdf => {
                write!(f, "bssrdf")
            }
            BsdfKind::Bsstdf => {
                write!(f, "bsstdf")
            }
        }
    }
}

impl From<u8> for BsdfKind {
    fn from(value: u8) -> Self {
        match value {
            0x00 => BsdfKind::Brdf,
            0x01 => BsdfKind::Btdf,
            0x02 => BsdfKind::Bssdf,
            0x03 => BsdfKind::Bssrdf,
            0x04 => BsdfKind::Bsstdf,
            _ => panic!("Invalid BSDF kind: {}", value),
        }
    }
}

/// BSDF measurement statistics for a single emitter's position.
///
/// N_emitted = N_missed + N_received
/// N_received = N_absorbed + N_reflected
/// N_reflected = N_captured + N_escaped
#[derive(Clone)]
pub struct SingleBsdfMeasurementStats {
    /// Number of bounces (actual bounce, not always equals to the maximum
    /// bounce limit).
    pub n_bounce: u32,
    /// Number of emitted rays that hit the surface; invariant over wavelength.
    pub n_received: u32,
    /// Number of emitted rays that missed the surface; invariant over
    /// wavelength.
    pub n_missed: u32,
    /// Number of wavelengths, which is the number of samples in the spectrum.
    pub n_spectrum: usize,
    /// Statistics of the number of emitted rays that either
    /// 1. hit the surface and were absorbed, or
    /// 2. hit the surface and were reflected, or
    /// 3. hit the surface and were captured by the collector or
    /// 4. hit the surface and escaped.
    /// The statistics are variant over wavelength. The data is stored as a
    /// flat array in row-major order with the dimensions (statistics,
    /// wavelength). The index of the statistics is defined by the constants
    /// `ABSORBED_IDX`, `REFLECTED_IDX`, and `CAPTURED_IDX`, `ESCAPED_IDX`.
    /// The total number of elements in the array is `4 * n_wavelength`.
    pub n_ray_stats: Box<[u32]>,
    // TODO: verify if this is the correct way to store the energy captured by
    // the collector. Check if the energy is the sum of the energy of the rays
    // that were captured in each patch. After that, this could be removed.
    /// Energy captured by the collector; variant over wavelength.
    pub e_captured: Box<[f32]>,
    /// Histogram of reflected rays by number of bounces, variant over
    /// wavelength. The data is stored as a flat array in row-major order with
    /// the dimensions (wavelegnth, bounce). The total number of elements in
    /// the array is `n_wavelength * n_bounces`.
    pub n_ray_per_bounce: Box<[u32]>,
    /// Histogram of energy of reflected rays by number of bounces. The energy
    /// is the sum of the energy of the rays that were reflected at the
    /// corresponding bounce. The data is stored as a flat array in row-major
    /// order with the dimensions (wavelegnth, bounce). The total number of
    /// elements in the array is `n_wavelength * n_bounces`.
    pub energy_per_bounce: Box<[f32]>,
}

impl PartialEq for SingleBsdfMeasurementStats {
    fn eq(&self, other: &Self) -> bool {
        self.n_bounce == other.n_bounce
            && self.n_spectrum == other.n_spectrum
            && self.n_missed == other.n_missed
            && self.n_received == other.n_received
            && self.n_ray_stats == other.n_ray_stats
            && self.e_captured == other.e_captured
            && self.n_ray_per_bounce == other.n_ray_per_bounce
            && self.energy_per_bounce == other.energy_per_bounce
    }
}

impl SingleBsdfMeasurementStats {
    /// Index of the number of absorbed rays statistics in the `n_ray_stats`
    /// array.
    pub const ABSORBED_IDX: usize = 0;
    /// Index of the number of reflected rays statistics in the `n_ray_stats`
    /// array.
    pub const REFLECTED_IDX: usize = 1;
    /// Index of the number of captured rays statistics in the `n_ray_stats`
    /// array.
    pub const CAPTURED_IDX: usize = 2;
    /// Index of the number of escaped rays statistics in the `n_ray_stats`
    /// array.
    pub const ESCAPED_IDX: usize = 3;
    /// Number of statistics in the `n_ray_stats` array.
    pub const N_STATS: usize = 4;

    /// Creates an empty `BsdfMeasurementStatsPoint`.
    ///
    /// # Arguments
    /// * `n_wavelength`: Number of wavelengths.
    /// * `max_bounce`: Maximum number of bounces. This is used to pre-allocate
    ///   the memory for the histograms.
    pub fn new(n_spectrum: usize, max_bounce: usize) -> Self {
        Self {
            n_bounce: max_bounce as u32,
            n_received: 0,
            n_missed: 0,
            n_spectrum,
            n_ray_stats: vec![0; Self::N_STATS * n_spectrum].into_boxed_slice(),
            e_captured: vec![0.0; n_spectrum].into_boxed_slice(),
            n_ray_per_bounce: vec![0; n_spectrum * max_bounce].into_boxed_slice(),
            energy_per_bounce: vec![0.0; n_spectrum * max_bounce].into_boxed_slice(),
        }
    }

    /// Returns the number of absorbed rays statistics per wavelength.
    pub fn n_absorbed(&self) -> &[u32] {
        let offset = Self::ABSORBED_IDX * self.n_spectrum;
        &self.n_ray_stats[offset..offset + self.n_spectrum]
    }

    /// Returns the number of absorbed rays statistics per wavelength.
    pub fn n_absorbed_mut(&mut self) -> &mut [u32] {
        let offset = Self::ABSORBED_IDX * self.n_spectrum;
        &mut self.n_ray_stats[offset..offset + self.n_spectrum]
    }

    /// Returns the number of reflected rays statistics per wavelength.
    pub fn n_reflected(&self) -> &[u32] {
        let offset = Self::REFLECTED_IDX * self.n_spectrum;
        &self.n_ray_stats[offset..offset + self.n_spectrum]
    }

    /// Returns the number of reflected rays statistics per wavelength.
    pub fn n_reflected_mut(&mut self) -> &mut [u32] {
        let offset = Self::REFLECTED_IDX * self.n_spectrum;
        &mut self.n_ray_stats[offset..offset + self.n_spectrum]
    }

    /// Returns the number of captured rays statistics per wavelength.
    pub fn n_captured(&self) -> &[u32] {
        let offset = Self::CAPTURED_IDX * self.n_spectrum;
        &self.n_ray_stats[offset..offset + self.n_spectrum]
    }

    /// Returns the number of captured rays statistics per wavelength.
    pub fn n_captured_mut(&mut self) -> &mut [u32] {
        let offset = Self::CAPTURED_IDX * self.n_spectrum;
        &mut self.n_ray_stats[offset..offset + self.n_spectrum]
    }

    /// Returns the number of escaped rays statistics per wavelength.
    pub fn n_escaped(&self) -> &[u32] {
        let offset = Self::ESCAPED_IDX * self.n_spectrum;
        &self.n_ray_stats[offset..offset + self.n_spectrum]
    }

    /// Returns the number of escaped rays statistics per wavelength.
    pub fn n_escaped_mut(&mut self) -> &mut [u32] {
        let offset = Self::ESCAPED_IDX * self.n_spectrum;
        &mut self.n_ray_stats[offset..offset + self.n_spectrum]
    }

    /// Returns the energy per wavelength which is the sum of the energy of the
    /// per bounce for the given wavelength.
    pub fn energy_per_wavelength(&self) -> Box<[f32]> {
        let mut energy = vec![0.0; self.n_spectrum].into_boxed_slice();
        for i in 0..self.n_spectrum {
            for j in 0..self.n_bounce as usize {
                energy[i] += self.energy_per_bounce[i * self.n_bounce as usize + j];
            }
        }
        energy
    }

    /// Tests if the statistics are valid.
    pub fn is_valid(&self) -> bool {
        if self.n_ray_stats.len() != Self::N_STATS * self.n_spectrum {
            eprintln!("Invalid n_ray_stats length: {}", self.n_ray_stats.len());
            return false;
        }
        if self.n_ray_per_bounce.len() != self.n_spectrum * self.n_bounce as usize {
            eprintln!(
                "Invalid n_ray_per_bounce length: {}",
                self.n_ray_per_bounce.len()
            );
            return false;
        }
        if self.energy_per_bounce.len() != self.n_spectrum * self.n_bounce as usize {
            eprintln!(
                "Invalid energy_per_bounce length: {}",
                self.energy_per_bounce.len()
            );
            return false;
        }
        if self.e_captured.len() != self.n_spectrum {
            eprintln!("Invalid e_captured length: {}", self.e_captured.len());
            return false;
        }
        // N_emitted = N_missed + N_received
        for i in 0..self.n_spectrum {
            // N_received = N_absorbed + N_reflected
            if self.n_reflected()[i] + self.n_absorbed()[i] != self.n_received {
                eprintln!(
                    "Invalid N_received: {} = Nr {} + Na {}",
                    self.n_received,
                    self.n_reflected()[i],
                    self.n_absorbed()[i]
                );
                return false;
            }
            // N_reflected = N_captured + N_escaped
            if self.n_captured()[i] + self.n_escaped()[i] != self.n_reflected()[i] {
                eprintln!(
                    "Invalid N_reflected: {} = {} + {}",
                    self.n_reflected()[i],
                    self.n_captured()[i],
                    self.n_escaped()[i]
                );
                return false;
            }
        }
        true
    }
}

impl Default for SingleBsdfMeasurementStats {
    fn default() -> Self { Self::new(0, 0) }
}

impl Debug for SingleBsdfMeasurementStats {
    fn fmt(&self, f: &mut Formatter<'_>) -> std::fmt::Result {
        write!(
            f,
            r#"BsdfMeasurementPointStats:
    - n_bounces:   {},
    - n_received:  {},
    - n_missed:    {},
    - n_absorbed:  {:?},
    - n_reflected: {:?},
    - n_escaped:   {:?},
    - n_captured:  {:?},
    - total_energy_captured: {:?},
    - num_rays_per_bounce:   {:?}"#,
            self.n_bounce,
            self.n_received,
            self.n_missed,
            self.n_absorbed(),
            self.n_reflected(),
            self.n_escaped(),
            self.n_captured(),
            self.e_captured,
            self.n_ray_per_bounce,
        )?;
        for i in 0..self.n_spectrum {
            let offset = i * self.n_bounce as usize;
            write!(
                f,
                "\n    - energy per bounce λ[{}]: {:?}",
                i,
                &self.energy_per_bounce[offset..offset + self.n_bounce as usize],
            )?;
        }
        Ok(())
    }
}

/// Ray tracing simulation result for a single incident direction of a surface.
pub struct SigleSimulationResult {
    /// Incident direction in the unit spherical coordinates.
    pub wi: Sph2,
    /// Trajectories of the rays.
    pub trajectories: Vec<RayTrajectory>,
}

/// Measures the BSDF of a surface using geometric ray tracing methods.
pub fn measure_bsdf_rt(
    params: BsdfMeasurementParams,
    handles: &[Handle<MicroSurface>],
    sim_kind: SimulationKind,
    cache: &RawCache,
) -> Box<[Measurement]> {
    let meshes = cache.get_micro_surface_meshes_by_surfaces(handles);
    let surfaces = cache.get_micro_surfaces(handles);
    let emitter = Emitter::new(&params.emitter);
    let receiver = Receiver::new(&params.receiver, &params, cache);
    let n_wi = emitter.measpts.len();
    let n_wo = receiver.patches.n_patches();

    log::debug!(
        "Measuring BSDF of {} surfaces from {} measurement points with {} rays",
        surfaces.len(),
        emitter.measpts.len(),
        emitter.params.num_rays,
    );

    let mut measurements = Vec::with_capacity(surfaces.len());
    for (surf, mesh) in surfaces.iter().zip(meshes) {
        if surf.is_none() || mesh.is_none() {
            log::debug!("Skipping surface {:?} and its mesh {:?}", surf, mesh);
            continue;
        }

        let surf = surf.unwrap();
        let mesh = mesh.unwrap();

        log::info!(
            "Measuring surface {}",
            surf.path.as_ref().unwrap().display()
        );

        let sim_results = match sim_kind {
            SimulationKind::GeomOptics(method) => {
                println!(
                    "    {} Measuring {} with geometric optics...",
                    ansi::YELLOW_GT,
                    params.kind
                );
                match method {
                    #[cfg(feature = "embree")]
                    RtcMethod::Embree => embr::simulate_bsdf_measurement(&emitter, mesh),
                    #[cfg(feature = "optix")]
                    RtcMethod::Optix => rtc_simulation_optix(&params, mesh, &emitter, cache),
                    RtcMethod::Grid => rtc_simulation_grid(&params, surf, mesh, &emitter, cache),
                }
            }
            SimulationKind::WaveOptics => {
                println!(
                    "    {} Measuring {} with wave optics...",
                    ansi::YELLOW_GT,
                    params.kind
                );
                todo!("Wave optics simulation is not yet implemented")
            }
        };

        let orbit_radius = crate::measure::estimate_orbit_radius(mesh);
        log::trace!("Estimated orbit radius: {}", orbit_radius);

        let incoming = DyArr::<Sph2>::from_slice([n_wi], &emitter.measpts);
        let n_spectrum = params.emitter.spectrum.step_count();

        #[cfg(any(feature = "visu-dbg", debug_assertions))]
        let mut trajectories: Box<[MaybeUninit<Vec<RayTrajectory>>]> = Box::new_uninit_slice(n_wi);
        #[cfg(any(feature = "visu-dbg", debug_assertions))]
        let mut hit_points: Box<[MaybeUninit<Vec<Vec3>>]> = Box::new_uninit_slice(n_wi);

        let mut records = DyArr::splat(Option::<BounceAndEnergy>::None, [n_wi, n_wo, n_spectrum]);
        let mut stats: Box<[MaybeUninit<SingleBsdfMeasurementStats>]> = Box::new_uninit_slice(n_wi);

        for (i, sim) in sim_results.enumerate() {
            #[cfg(any(feature = "visu-dbg", debug_assertions))]
            let trjs = trajectories[i].as_mut_ptr();
            #[cfg(any(feature = "visu-dbg", debug_assertions))]
            let hpts = hit_points[i].as_mut_ptr();
            let recs =
                &mut records.as_mut_slice()[i * n_wo * n_spectrum..(i + 1) * n_wo * n_spectrum];

            #[cfg(feature = "bench")]
            let t = std::time::Instant::now();

            println!(
                "        {} Collecting BSDF snapshot {}{}/{}{}...",
                ansi::YELLOW_GT,
                ansi::BRIGHT_CYAN,
                i + 1,
                n_wi,
                ansi::RESET
            );

            // Collect the tracing data into raw bsdf snapshots.
            receiver.collect(
                sim,
                #[cfg(any(feature = "visu-dbg", debug_assertions))]
                trjs,
                #[cfg(any(feature = "visu-dbg", debug_assertions))]
                hpts,
                stats[i].as_mut_ptr(),
                recs,
                orbit_radius,
                params.fresnel,
            );

            #[cfg(feature = "bench")]
            {
                let elapsed = t.elapsed();
                log::debug!(
                    "bsdf measurement data collection (one snapshot) took {} secs.",
                    elapsed.as_secs_f64()
                );
            }
        }

        let raw = RawMeasuredBsdfData {
            spectrum: DyArr::from_iterator([-1], params.emitter.spectrum.values()),
            incoming,
            outgoing: receiver.patches.clone(),
            records,
            stats: DyArr::from_boxed_slice([n_wi], unsafe { stats.assume_init() }),
            #[cfg(any(feature = "visu-dbg", debug_assertions))]
            trajectories: unsafe { trajectories.assume_init() },
            #[cfg(any(feature = "visu-dbg", debug_assertions))]
            hit_points: unsafe { hit_points.assume_init() },
        };

        let bsdfs = raw.compute_bsdfs(params.incident_medium, params.transmitted_medium);

        measurements.push(Measurement {
            name: surf.file_stem().unwrap().to_owned(),
            source: MeasurementSource::Measured(Handle::with_id(surf.uuid)),
            timestamp: chrono::Local::now(),
            measured: Box::new(MeasuredBsdfData { params, raw, bsdfs }),
        });
    }

    measurements.into_boxed_slice()
}

/// Brdf measurement of a microfacet surface using the grid ray tracing.
fn rtc_simulation_grid(
    _params: &BsdfMeasurementParams,
    _surf: &MicroSurface,
    _mesh: &MicroSurfaceMesh,
    _emitter: &Emitter,
    _cache: &RawCache,
) -> Box<dyn Iterator<Item = SigleSimulationResult>> {
    // for (surf, mesh) in surfaces.iter().zip(meshes.iter()) {
    //     if surf.is_none() || mesh.is_none() {
    //         log::debug!("Skipping surface {:?} and its mesh {:?}", surf,
    // mesh);         continue;
    //     }
    //     let surf = surf.unwrap();
    //     let _mesh = mesh.unwrap();
    //     println!(
    //         "      {BRIGHT_YELLOW}>{RESET} Measure surface {}",
    //         surf.path.as_ref().unwrap().display()
    //     );
    //     // let t = std::time::Instant::now();
    //     // crate::measure::bsdf::rtc::grid::measure_bsdf(
    //     //     &params, surf, mesh, &emitter, cache,
    //     // );
    //     // println!(
    //     //     "        {BRIGHT_CYAN}✓{RESET} Done in {:?} s",
    //     //     t.elapsed().as_secs_f32()
    //     // );
    // }
    todo!("Grid ray tracing is not yet implemented");
}

/// Brdf measurement of a microfacet surface using the OptiX ray tracing.
#[cfg(feature = "optix")]
fn rtc_simulation_optix(
    _params: &BsdfMeasurementParams,
    _surf: &MicroSurfaceMesh,
    _emitter: &Emitter,
    _cache: &RawCache,
) -> Box<dyn Iterator<Item = SigleSimulationResult>> {
    todo!()
}

// pub fn measure_in_plane_brdf_grid(
//     desc: &MeasurementDesc,
//     ior_db: &RefractiveIndexDatabase,
//     surfaces: &[Heightfield],
// ) { let collector: Collector = desc.collector.into(); let emitter: Emitter =
//   desc.emitter.into(); log::debug!("Emitter generated {} patches.",
//   emitter.patches.len());
//
//     let mut embree_rt = EmbreeRayTracing::new(Config::default());
//
//     for surface in surfaces {
//         let scene_id = embree_rt.create_scene();
//         let triangulated = surface.triangulate(TriangulationMethod::Regular);
//         let radius = triangulated.extent.max_edge() * 2.5;
//         let surface_mesh = embree_rt.create_triangle_mesh(&triangulated);
//         let surface_id = embree_rt.attach_geometry(scene_id, surface_mesh);
//         let spectrum_samples =
// SpectrumSampler::from(desc.emitter.spectrum).samples();         let grid_rt =
// GridRayTracing::new(surface, &triangulated);         log::debug!(
//             "Grid - min: {}, max: {} | origin: {:?}",
//             grid_rt.min,
//             grid_rt.max,
//             grid_rt.origin
//         );
//         // let ior_i = ior_db
//         //     .ior_of_spectrum(desc.incident_medium, &spectrum_samples)
//         //     .unwrap();
//         // let ior_t = ior_db
//         //     .ior_of_spectrum(desc.transmitted_medium, &spectrum_samples)
//         //     .unwrap();
//
//         for wavelength in spectrum_samples {
//             println!("Capturing with wavelength = {}", wavelength);
//             let ior_t = ior_db
//                 .refractive_index_of(desc.transmitted_medium, wavelength)
//                 .unwrap();
//
//             // For all incident angles; generate samples on each patch
//             for (i, patch) in emitter.patches.iter().enumerate() {
//                 // Emit rays from the patch of the emitter. Uniform sampling
// over the patch.                 let rays =
// patch.emit_rays(desc.emitter.num_rays, radius);                 log::debug!(
//                     "Emitted {} rays from patch {} - {:?}: {:?}",
//                     rays.len(),
//                     i,
//                     patch,
//                     rays
//                 );
//
//                 // Populate Embree ray stream with generated rays.
//                 let mut ray_stream = embree::RayN::new(rays.len());
//                 for (i, mut ray) in ray_stream.iter_mut().enumerate() {
//                     ray.set_origin(rays[i].o.into());
//                     ray.set_dir(rays[i].d.into());
//                 }
//
//                 // Trace primary rays with coherent context.
//                 let mut coherent_ctx = embree::IntersectContext::coherent();
//                 let ray_hit =
//                     embree_rt.intersect_stream_soa(scene_id, ray_stream, &mut
// coherent_ctx);
//
//                 // Filter out primary rays that hit the surface.
//                 let filtered = ray_hit
//                     .iter()
//                     .enumerate()
//                     .filter_map(|(i, (_, h))| h.hit().then(|| i));
//
//                 let records = filtered
//                     .into_iter()
//                     .map(|i| {
//                         let ray = Ray {
//                             o: ray_hit.ray.org(i).into(),
//                             d: ray_hit.ray.dir(i).into(),
//                             e: 1.0,
//                         };
//                         trace_one_ray_grid_tracing(ray, &grid_rt, ior_t,
// None)                     })
//                     .collect::<Vec<_>>();
//                 println!("{:?}", records);
//             }
//         }
//     }
// }

// Approach 1: sort filtered rays to continue take advantage of
// coherent tracing
// Approach 2: trace each filtered ray with incoherent context
// Approach 3: using heightfield tracing method to trace rays

// fn trace_one_ray_grid_tracing(
//     ray: Ray,
//     rt_grid: &GridRayTracing,
//     ior_t: RefractiveIndex,
//     record: Option<RayTraceRecord>,
// ) -> Option<RayTraceRecord> { if let Some(isect) = rt_grid.trace_ray(ray) {
//   if let Some(Scattering { reflected, .. }) = scattering_air_conductor(ray,
//   isect.hit_point, isect.normal,
// ior_t.eta, ior_t.k)         {
//             if reflected.e >= 0.0 {
//                 let curr_record = RayTraceRecord {
//                     initial: record.as_ref().unwrap().initial,
//                     current: ray,
//                     bounces: record.as_ref().unwrap().bounces + 1,
//                 };
//                 trace_one_ray_grid_tracing(reflected, rt_grid, ior_t,
// Some(curr_record))             } else {
//                 record
//             }
//         } else {
//             record
//         }
//     } else {
//         record
//     }
// }<|MERGE_RESOLUTION|>--- conflicted
+++ resolved
@@ -74,44 +74,6 @@
     pub hit_points: Box<[Vec<Vec3>]>,
 }
 
-<<<<<<< HEAD
-impl MeasuredBsdfData {
-    pub fn into_measured_brdf(self) -> VgonioBrdf {
-        /*
-        // TODO: NdArray ergonomics
-        let mut incoming = DyArr::<Sph2>::zeros([self.snapshots.len()]);
-        for (i, snapshot) in self.snapshots.iter().enumerate() {
-            incoming[i] = snapshot.wi;
-        }
-        let params = VgonioBrdfParameterisation {
-            incoming,
-            outgoing: self.params.receiver.partitioning(),
-        };
-        let n_wi = self.snapshots.len();
-        let n_wo = params.outgoing.n_patches();
-        let n_spectrum = self.params.emitter.spectrum.step_count();
-        let mut spectrum = DyArr::<Nanometres>::zeros([n_spectrum]);
-        for (i, w) in self.params.emitter.spectrum.values().enumerate() {
-            spectrum[[i]] = w;
-        }
-        let mut samples = DyArr::<f32, 3>::zeros([n_wi, n_wo, n_spectrum]);
-        samples
-            .as_mut_slice()
-            .par_chunks(n_wo * n_spectrum)
-            .zip(self.snapshots.iter())
-            .for_each(|(s, snapshot)| {
-                s.copy_from_slice(snapshot.samples.as_slice());
-            });
-        VgonioBrdf::new(
-            self.params.incident_medium,
-            self.params.transmitted_medium,
-            params,
-            spectrum,
-            samples,
-        );
-        */
-        todo!("")
-=======
 /// A snapshot of the raw measured BSDF data at a given incident direction of
 /// the emitter.
 pub struct RawBsdfSnapshotIterator<'a> {
@@ -160,7 +122,6 @@
         } else {
             None
         }
->>>>>>> f277096c
     }
 }
 
@@ -1492,7 +1453,7 @@
     _surf: &MicroSurfaceMesh,
     _emitter: &Emitter,
     _cache: &RawCache,
-) -> Box<dyn Iterator<Item = SigleSimulationResult>> {
+) -> Box<dyn Iterator<Item = SingleSimulationResult>> {
     todo!()
 }
 
