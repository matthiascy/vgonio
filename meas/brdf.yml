--- conflicted
+++ resolved
@@ -9,11 +9,7 @@
     num_rays: 1000000
     max_bounces: 10
     zenith: 0deg .. =80deg / 5deg
-<<<<<<< HEAD
-    azimuth: 0deg .. =360deg / 120deg
-=======
-    azimuth: 0deg .. =360deg / 60deg
->>>>>>> f277096c
+    azimuth: 0deg .. =360deg / 180deg
     spectrum: 400 nm .. = 700 nm / 300 nm # 379.71 nm .. =799.55 nm / 0.774612546 nm
   receiver:
     domain: upper_hemisphere
